<<<<<<< HEAD
__version__ = "1.0.4"
=======
__version__ = "1.0.5"
>>>>>>> 18e40b7a

from .wait_time import constant_ips, constant_total_ips
from .debug import run_single_user

# Monkey patch User while waiting for everyone else to see the light:
# https://github.com/locustio/locust/issues/1308

from locust import User, constant

User.wait_time = constant(0)<|MERGE_RESOLUTION|>--- conflicted
+++ resolved
@@ -1,8 +1,4 @@
-<<<<<<< HEAD
-__version__ = "1.0.4"
-=======
 __version__ = "1.0.5"
->>>>>>> 18e40b7a
 
 from .wait_time import constant_ips, constant_total_ips
 from .debug import run_single_user
